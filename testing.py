--- conflicted
+++ resolved
@@ -8,19 +8,6 @@
 import utilities.text as text
 
 class Suite:
-
-<<<<<<< HEAD
-    class NullHelper:
-        """ An single instance of this class is passed to the setup, test, and
-        teardown functions.  This allows information to be passed between the
-        different components of the test. """
-        pass
-
-=======
-    def __init__(self, title, stop_on_error=True):
-        self.tests = []
-        self.results = []
->>>>>>> 1f61a4e6
 
     def __init__(self, title, stop_on_error=True):
         self.title = title
@@ -31,9 +18,9 @@
         self._skips = []
         self._results = []
 
-        self._setup = Function.null()
-        self._teardown = Function.null()
-        self._helper = Helper.null()
+        self._setup = _Function.null()
+        self._teardown = _Function.null()
+        self._helper = _Helper.null()
 
     def __iter__(self):
         assert self.finished
@@ -68,20 +55,20 @@
         return function
 
     def skip(self, function):
-        skip = Function(function, role='skipped')
+        skip = _Function(function, role='skipped')
         self._skips.append(skip)
         return function
 
     def setup(self, function):
-        self._setup = Function(function, role='setup')
+        self._setup = _Function(function, role='setup')
         return function
 
     def teardown(self, function):
-        self._teardown = Function(function, role='teardown')
+        self._teardown = _Function(function, role='teardown')
         return function
 
     def helper(self, cls):
-        self._helper = Helper(cls)
+        self._helper = _Helper(cls)
         return cls
 
 
@@ -139,7 +126,7 @@
 
     def __init__(self, suite, function):
         self.suite = suite
-        self.function = Function(function, role='test')
+        self.function = _Function(function, role='test')
         self.title = capwords(self.function.name.replace('_', ' '))
 
     def run(self):
@@ -236,7 +223,7 @@
 
 
 
-class Function:
+class _Function:
 
     def __init__(self, function, role):
         self.function = function
@@ -260,10 +247,10 @@
 
     @staticmethod
     def null():
-        return Function(lambda: None, 'null')
-
-
-class Helper:
+        return _Function(lambda: None, 'null')
+
+
+class _Helper:
 
     def __init__(self, cls=None):
         self.cls = cls
@@ -279,7 +266,7 @@
     @staticmethod
     def null():
         class BlankObject (object): pass
-        return Helper(BlankObject)
+        return _Helper(BlankObject)
 
 
 
@@ -322,7 +309,7 @@
         print "Setting up the test."
 
     @teardown
-    def test_teardown(helper):
+    def test_teardown():
         print "Tearing down the test."
 
     @test
@@ -330,7 +317,7 @@
         time.sleep(1); print 'Debugging output for 1.'
 
     @test
-    def test_2(helper):
+    def test_2():
         time.sleep(1); print 'Debugging output for 2.'; raise AssertionError
 
     @test
@@ -338,8 +325,12 @@
         time.sleep(1); print 'Debugging output for 3.'; #raise ZeroDivisionError
 
     @skip
-    def skip_4(helper):
-        time.sleep(1); print 'Debugging output for 4.'; raise AssertionError
+    def skip_4():
+        time.sleep(1); print 'Debugging output for 4.'
+
+    @skip
+    def skip_5(helper):
+        time.sleep(3); print 'Debugging output for 4.'; raise AssertionError
 
 
     # Once all of the tests have been specified, they can be executed using the
